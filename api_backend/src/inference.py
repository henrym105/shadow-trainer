import argparse
import copy
import glob
import logging
import os
from os.path import join as pjoin

import cv2
import matplotlib
import matplotlib.axis
import matplotlib.gridspec as gridspec
import matplotlib.pyplot as plt
import numpy as np
import torch
import torch.nn as nn
from pprint import pprint
from tqdm import tqdm

from src.preprocess import h36m_coco_format
from src.hrnet.gen_kpts import gen_video_kpts
from src.utils import download_file_if_not_exists, normalize_screen_coordinates, camera_to_world, get_config
from src.model.MotionAGFormer import MotionAGFormer
from src.visualizations import resample_pose_sequence, time_warp_pro_video
from src.yolo2d import YOLOPoseEstimator

# logger = logging.getLogger("api_service")
logger = logging.getLogger(__name__)


plt.switch_backend('agg')
matplotlib.rcParams['pdf.fonttype'] = 42
matplotlib.rcParams['ps.fonttype'] = 42

# ---------------------- CONSTANTS ----------------------
BACKEND_API_DIR_ROOT = os.path.dirname(os.path.dirname(os.path.abspath(__file__)))
OUTPUT_FOLDER_RAW_KEYPOINTS = "raw_keypoints"
KEYPOINTS_FILE_2D = "2D_keypoints.npy"
KEYPOINTS_FILE_3D_USER = "user_3D_keypoints.npy"
KEYPOINTS_FILE_3D_PRO  = "pro_3D_keypoints.npy"

# debug flag
DEBUG = True
# -------------------------------------------------------

def get_joint_colors(color='R', use_0_255_range=False):
    """ Returns the left and right joint colors based on the specified color scheme.
    Args:
        color (str): Color scheme to use. Options are 'RB', 'R', 'G', 'blk'.
        use_0_255_range (bool): If True, returns colors in 0-255 range, otherwise in 0-1 range.

    Returns:
        tuple: Left and right joint colors as tuples of RGB values.
    """
    format_options = {
        'RB':  ((0.0, 0.0, 1.0), (1.0, 0.0, 0.0)),     # Blue, Red
        'R':   ((0.4, 0.0, 0.0), (1.0, 0.0, 0.0)),     # Dark Red, Bright Red
        'G':   ((0.0, 0.6, 0.0), (0.0, 1.0, 0.0)),     # Dark Green, Bright Green
        'blk': ((0.4, 0.4, 0.4), (0.1, 0.1, 0.1)),     # Light gray, Dark gray
    }

    lcolor, rcolor = format_options.get(color, ((0,0,1),(1,0,0)))  # Default to Blue, Red

    if use_0_255_range:
        # Adjust for OpenCV's default color format of range 0-255 and BGR order
        lcolor = lcolor[::-1]
        rcolor = rcolor[::-1]
        lcolor = tuple(int(255 * c) for c in lcolor)
        rcolor = tuple(int(255 * c) for c in rcolor)

    return (lcolor, rcolor)


def show2Dpose(kps: np.ndarray, img: np.ndarray, color='R', is_lefty: bool = False) -> np.ndarray:
    """Draws a 2D human pose skeleton on the given image using the provided keypoints.

    Args:
        kps (np.ndarray): An array of shape (17, 3) containing the 2D coordinates and confidence scores (x, y, conf) for all 17 keypoints in this image. 
        img (np.ndarray): The image (as a NumPy array) on which to draw the skeleton.
        color (str): Color scheme to use for the skeleton.
        is_lefty (bool): If True, mark left foot (index 6) as front foot; else right foot (index 3).

    Returns:
        np.ndarray: The image with the 2D pose skeleton drawn on it.
    """
    # convert kps to int
    kps = kps.astype(int)

    connections = [[0, 1], [1, 2], [2, 3], [0, 4], [4, 5],
                    [5, 6], [0, 7], [7, 8], [8, 9], [9, 10],
                    [8, 11], [11, 12], [12, 13], [8, 14], [14, 15], [15, 16]]

    # 1 = left arm & leg, 0 = right arm/leg, torso, neck
    LR = np.array([0, 0, 0, 1, 1, 1, 0, 0, 0, 0, 1, 1, 1, 0, 0, 0], dtype=bool)

    lcolor, rcolor = get_joint_colors(color, use_0_255_range=True)
    thickness = 3
    assert kps.shape == (17,3), "Keypoints should be a 2D array with shape (n_person, n_frames, 17, 3). Received shape: {}".format(kps.shape)

    # Determine front foot keypoint index based on is_lefty
    front_foot_idx = 3 if is_lefty else 6
    green_color = (0, 255, 0)  # Green color in BGR format

    for j,c in enumerate(connections):
        # EXAMPLE: c = [5,6] --> connecting 5th keypoint (left knee) to 6th keypoint (left ankle)
        #          kps[c[1]] = kps[6] = (x,y) coordinated of the left ankle

        start = kps[c[0]]
        end = kps[c[1]]

        cv2.line(img, (start[0], start[1]), (end[0], end[1]), lcolor if LR[j] else rcolor, thickness)
        cv2.circle(img, (start[0], start[1]), thickness=-1, color=(0, 0, 0), radius=3)
        cv2.circle(img, (end[0], end[1]), thickness=-1, color=(0, 0, 0), radius=3)

    # Draw the front foot in green
    front_foot = kps[front_foot_idx]
    cv2.circle(img, (front_foot[0], front_foot[1]), thickness=-1, color=green_color, radius=5)

    return img


def show3Dpose(vals, ax, color='RB', camera_view_height = 15.0, camera_view_z_rotation = 70.0):
    # --------------------------------
    # use this to modify the camera perspective angle
    ax.view_init(elev=camera_view_height, azim=camera_view_z_rotation)
    # --------------------------------
    
    lcolor, rcolor = get_joint_colors(color)

    I = np.array([0, 0, 1, 4, 2, 5, 0, 7, 8, 8, 14, 15, 11, 12, 8, 9])
    J = np.array([1, 4, 2, 5, 3, 6, 7, 8, 14, 11, 15, 16, 12, 13, 9, 10])
    LR = np.array([0, 1, 0, 1, 0, 1, 0, 0, 0, 1, 0, 0, 1, 1, 0, 0], dtype=bool)

    for i in range(len(I)):
        x, y, z = [np.array([vals[I[i], j], vals[J[i], j]]) for j in range(3)]
        ax.plot(x, y, z, lw=2, color=lcolor if LR[i] else rcolor)

    RADIUS = 0.7
    RADIUS_Z = 0.7
    xroot, yroot, zroot = vals[0, 0], vals[0, 1], vals[0, 2]
    ax.set_xlim3d([-RADIUS + xroot, RADIUS + xroot])
    ax.set_ylim3d([-RADIUS + yroot, RADIUS + yroot])
    ax.set_zlim3d([-RADIUS_Z + zroot, RADIUS_Z + zroot])
    ax.set_aspect('auto')

    white = (1.0, 1.0, 1.0, 0.0)
    ax.xaxis.set_pane_color(white)
    ax.yaxis.set_pane_color(white)
    ax.zaxis.set_pane_color(white)

    show_axis_label = True
    ax.tick_params('x', labelbottom=show_axis_label)
    ax.tick_params('y', labelleft=show_axis_label)
    ax.tick_params('z', labelleft=show_axis_label)

    # Plot small black dots at each keypoint
    vals = np.asarray(vals)
    ax.scatter(vals[:, 0], vals[:, 1], vals[:, 2], c='k', s=3, depthshade=False, alpha=0.5)



def get_pose2D(video_path, output_file, device, yolo_version: str = "11") -> np.ndarray:
    """ Generate 2D pose keypoints from a video file and save them as a .npy file.
    
    Args:
        video_path (str): Path to the input video file.
        output_file (str): Path to save the output 2D keypoints .npy file.
        device (str): Device to run the model on ('cpu', 'cuda', or 'mps').

    Returns:
        str: Path to the saved 2D keypoints .npy file.
    """
    logger.info('\n\nGenerating 2D pose...')
    checkpoint_dir = pjoin(BACKEND_API_DIR_ROOT, "checkpoint")

    if yolo_version == "3":
        # Download hrnet and v3 weights from S3 if they don't exist locally
        download_file_if_not_exists("pose_hrnet_w48_384x288.pth", checkpoint_dir)
        download_file_if_not_exists("yolov3.weights", checkpoint_dir)
        keypoints, scores = gen_video_kpts(video_path, det_dim=416, num_person=1, gen_output=True, device=device)
        keypoints, scores, valid_frames = h36m_coco_format(keypoints, scores)
        # Add conf score to the last dim
        keypoints = np.concatenate((keypoints, scores[..., None]), axis=-1)

    elif yolo_version == "11":
        estimator = YOLOPoseEstimator("yolo11x-pose.pt", checkpoint_dir, device)
        keypoints = estimator.get_keypoints_from_video(video_path)

    assert keypoints.ndim == 4, "Keypoints should have 4 dimensions for (num_ppl, num_frames, 17, 3). Received shape: {}".format(keypoints.shape)
    np.save(output_file, keypoints)
    if DEBUG: logger.info(f"2D keypoints (COCO format) saved to {output_file}, with shape {keypoints.shape}")

    return output_file


def load_npy_file(npy_filepath: str) -> np.ndarray:
    """Load keypoints from a .npy file. Use this to load professional 3D keypoints.
    
    Args:
        npy_filepath (str): Path to the professional keypoints .npy file.
    
    Returns:
        np.ndarray: Loaded professional keypoints.
    """
    keypoints_array: np.ndarray = np.load(npy_filepath)
    keypoints_array = keypoints_array.astype(np.float32)
    if DEBUG: logger.info(f"Loaded professional keypoints from {npy_filepath} with shape {keypoints_array.shape} and dype: {keypoints_array.dtype}")
    return keypoints_array

# --------------------------------------------------------------------------------------------------------------------------------------------------------------------------------
# Refactor the get_pose3D to separate the inference and visualization logic
# GOAL --> code should create the full 3d keypoints array first, then load it later while creating the visualizations
# --------------------------------------------------------------------------------------------------------------------------------------------------------------------------------
@torch.no_grad()
def get_pose3D_no_vis(
    user_2d_kpts_filepath: str, output_keypoints_path: str, video_path: str, device: str, model_size: str='xs', yaml_path: str=""
    ):
    """Run 3D pose inference from 2D keypoints and save the output 3D keypoints as .npy. No visualization or pro comparison.

    Args:
        user_2d_kpts_filepath (str): Path to the 2D keypoints .npy file.
        output_keypoints_path (str): Path to save the output 3D keypoints .npy file.
        video_path (str): Path to the input video file.
        device (str): PyTorch device.
        model_size (str): Model size string.
        yaml_path (str): Path to model config YAML.

    Returns:
        str: Path to saved 3D keypoints .npy file.
    """
    if yaml_path:
        args = get_config(yaml_path)
        args = {k: v for k, v in args.items() if k in [
            'n_layers', 'dim_in', 'dim_feat', 'dim_rep', 'dim_out',
            'mlp_ratio', 'act_layer',
            'attn_drop', 'drop', 'drop_path',
            'use_layer_scale', 'layer_scale_init_value', 'use_adaptive_fusion',
            'num_heads', 'qkv_bias', 'qkv_scale',
            'hierarchical',
            'use_temporal_similarity', 'neighbour_num', 'temporal_connection_len',
            'use_tcn', 'graph_only',
            'n_frames'
        ]}
        args['act_layer'] = nn.GELU
    else:
        raise ValueError("You must provide a YAML configuration file for the model via the 'yaml_path' argument.")

    if DEBUG: logger.info("\n[INFO] Using MotionAGFormer with the following configuration:")
    if DEBUG: pprint(args)

    # Load model and set to eval() mode to disable training-specific pytorch features
    model = nn.DataParallel(MotionAGFormer(**args)).to(device)
    checkpoint_dir = pjoin(BACKEND_API_DIR_ROOT, "checkpoint")
    model_filename = f"motionagformer-{model_size}-h36m*.pth*"
    model_path = download_file_if_not_exists(model_filename, checkpoint_dir)
    pre_dict = torch.load(model_path, map_location=device)
    model.load_state_dict(pre_dict['model'], strict=True)
    model.eval()
    if DEBUG: logger.info(f"MotionAGFormer model (version: {model_size}) sent to device: {device}, model object type: {type(model)}")
<<<<<<< HEAD

    # Load 2D keypoints
    keypoints_2D_np = np.load(user_2d_kpts_filepath, allow_pickle=True)
    clips, downsample = turn_into_clips(keypoints=keypoints_2D_np, target_frames=args['n_frames'])
=======

    # if not os.path.exists(user_2d_kpts_filepath):
    #     # Use glob to find all files in all subdirectories of BACKEND_API_DIR_ROOT that match the basename of user_2d_kpts_filepath
    #     basename = os.path.basename(user_2d_kpts_filepath)
    #     search_pattern = os.path.join(BACKEND_API_DIR_ROOT, "**", basename)
    #     found_files = glob.glob(search_pattern, recursive=True)
    #     logger.info(f"Searching for '{basename}' in '{BACKEND_API_DIR_ROOT}' (recursive): found {len(found_files)} file(s): {found_files}")
    #     raise FileNotFoundError(f"2D keypoints file not found: {user_2d_kpts_filepath}")

    # Load 2D keypoints
    keypoints = np.load(user_2d_kpts_filepath, allow_pickle=True)
    clips, downsample = turn_into_clips(keypoints=keypoints, target_frames=args['n_frames'])
>>>>>>> 4e440cc7

    # Infer video length from keypoints shape
    cap = cv2.VideoCapture(video_path)
    img_size_h_w = get_frame_size(cap)
<<<<<<< HEAD
    num_frames = keypoints_2D_np.shape[1]
    cap.release()

    # Initialize empty output 3D keypoints array to have same length (number of video frames) as 2D keypoints array
    user_output_3d_keypoints = np.empty((num_frames, 17, 3))

    # Dummy image size (should match normalization in training)
    # If you have original image size, use it. Here we use 256x256 as fallback.
    print('\nGenerating 2D pose image...')
    create_2D_images(cap, keypoints, output_dir)
=======
    num_frames = keypoints.shape[1]
    cap.release()
>>>>>>> 4e440cc7

    user_output_3d_keypoints = np.empty((num_frames, 17, 3))
    idx = 0
    for clip_idx in tqdm(range(len(clips)), desc="MotionAGFormer iterations", unit="clip"):
        clip = clips[clip_idx]
        input_2D = normalize_screen_coordinates(clip, w=img_size_h_w[1], h=img_size_h_w[0])
        input_2D_aug = flip_data(input_2D)
        input_2D = torch.from_numpy(input_2D.astype('float32')).to(device)
        input_2D_aug = torch.from_numpy(input_2D_aug.astype('float32')).to(device)
        
        output_3D_non_flip = model(input_2D)
        output_3D_flip = flip_data(model(input_2D_aug))
        output_3D = (output_3D_non_flip + output_3D_flip) / 2
        
        if clip_idx == len(clips) - 1:
            output_3D = output_3D[:, downsample]

        output_3D[:, :, 0, :] = 0
        post_out_all = output_3D[0].cpu().detach().numpy()
        for j, post_out in enumerate(post_out_all):
            if idx < num_frames:
                user_output_3d_keypoints[idx] = standardize_3d_keypoints(post_out)
                idx += 1

<<<<<<< HEAD
    np.save(output_keypoints_path, user_output_3d_keypoints)

    cap.release()
    return output_3D_npy

=======
    # output_3D_npy = pjoin(output_dir, OUTPUT_FOLDER_RAW_KEYPOINTS, KEYPOINTS_FILE_3D_USER)
    # np.save(output_3D_npy, user_output_3d_keypoints)
    np.save(output_keypoints_path, user_output_3d_keypoints)
>>>>>>> 4e440cc7

    if DEBUG: logger.info(f"3D keypoints saved to {output_keypoints_path}, with shape {user_output_3d_keypoints.shape}")

    return output_keypoints_path

def create_3d_pose_images_from_array(
    user_3d_keypoints_filepath: str,
    output_dir: str,
    pro_keypoints_filepath: str = None,
    is_lefty: bool = False
) -> None:
    """Create 3D pose frame visualizations comparing user and professional keypoints.

    Args:
<<<<<<< HEAD
        user_3d_keypoints_filepath (str): Path to numpy array of user's 3D keypoints (N, 17, 3).
        output_dir (str): Directory to save the visualization images.
        pro_keypoints_filepath (str, optional): Path to professional keypoints for comparison.
=======
        user_3d_keypoints (str): Path to a numpy array of shape (N, 17, 3) containing the 3D keypoints for 17 body points and N frames of the user's input video.
        output_dir (str): Output directory to save the images.
        pro_keypoints_filepath (str, optional): Path to the professional keypoints file (for debug/logging).
>>>>>>> 4e440cc7
        is_lefty (bool): If True, flip the professional keypoints horizontally.
    """
    USE_BODY_PART = "hips"  # Options: "feet", "shoulders", "hips"
    MVMT_PCT_THRESHOLD = 4
    angle_adjustment = 0.0
<<<<<<< HEAD

    user_keypoints = load_npy_file(user_3d_keypoints_filepath)
    pro_keypoints = load_npy_file(pro_keypoints_filepath)
    
    # Flip pro keypoints if needed to match left-handed users to right-handed pro players
    if is_lefty:
        pro_keypoints = flip_data(pro_keypoints)

    # Standardize pro keypoints
    pro_keypoints = np.array([standardize_3d_keypoints(frame, apply_rotation=False) for frame in pro_keypoints])
=======
    # USE_BODY_PART = "feet"
    # USE_BODY_PART = "shoulders"
    USE_BODY_PART = "hips"
    
    # output_dir_3D = pjoin(output_dir, 'pose3D')
    output_dir_3D = output_dir
    os.makedirs(output_dir_3D, exist_ok=True)

    # Load professional keypoints and prepare for alignment
    user_keypoints_npy = load_npy_file(user_3d_keypoints_filepath)
    pro_keypoints_npy = load_npy_file(pro_keypoints_filepath)

    # Flip pro keypoints if is_lefty is True
    if is_lefty:
        pro_keypoints_npy = flip_data(pro_keypoints_npy)

    # Pro keypoints should already be standardized, but do it again here just in case
    pro_keypoints_npy = np.array([standardize_3d_keypoints(frame, apply_rotation=False) for frame in pro_keypoints_npy])

    if DEBUG: logger.info(f"User keypoints shape: {user_keypoints_npy.shape}")
    if DEBUG: logger.info(f"Professional keypoints shape: {pro_keypoints_npy.shape}")
    if DEBUG: logger.info(f"user_keypoints_npy dtype: {user_keypoints_npy.dtype}")
    if DEBUG: logger.info(f"pro_keypoints_npy dtype: {pro_keypoints_npy.dtype}")

    # ------------------------------------------------------------------------------------------------
    # ------------------------------------------------------------------------------------------------
    # --- Find motion start for both user and pro, then crop ---
    MVMT_PCT_THRESHOLD = 4
    user_start = find_motion_start(user_keypoints_npy, is_lefty=is_lefty, min_pct_change=MVMT_PCT_THRESHOLD)
    pro_start = find_motion_start(pro_keypoints_npy, is_lefty=is_lefty, min_pct_change=MVMT_PCT_THRESHOLD)
    if DEBUG:
        logger.info(f"User motion starts at frame: {user_start}")
        logger.info(f"Pro motion starts at frame: {pro_start}")

    user_keypoints_npy = user_keypoints_npy[user_start:]
    pro_keypoints_npy = pro_keypoints_npy[pro_start:]
    # Note: output_dir points to the 'pose' directory, but pose2D is at the job root level
    job_output_dir = os.path.dirname(output_dir)  # Go up one level from 'pose' to job output root
    pose2d_dir = pjoin(job_output_dir, 'pose2D')
    remove_images_before_motion_start(pose2d_dir, user_start)
>>>>>>> 4e440cc7

    if DEBUG:
        logger.info(f"User keypoints: {user_keypoints.shape}, dtype: {user_keypoints.dtype}")
        logger.info(f"Pro keypoints: {pro_keypoints.shape}, dtype: {pro_keypoints.dtype}")

    # Find motion start for both user and pro, then crop sequences
    user_start = find_motion_start(user_keypoints, is_lefty=is_lefty, min_pct_change=MVMT_PCT_THRESHOLD)
    pro_start = find_motion_start(pro_keypoints, is_lefty=is_lefty, min_pct_change=MVMT_PCT_THRESHOLD)
    user_keypoints = user_keypoints[user_start:]
    pro_keypoints = pro_keypoints[pro_start:]
    if DEBUG:
        logger.info(f"Motion starts - User: frame {user_start}, Pro: frame {pro_start}")
    
    # Clean up 2D pose images that are before motion start
    job_output_dir = os.path.dirname(output_dir)
    pose2d_dir = pjoin(job_output_dir, 'pose2D')
    remove_images_before_motion_start(pose2d_dir, user_start)

    # Make both sequences the same length
    num_frames = min(user_keypoints.shape[0], pro_keypoints.shape[0])
    user_keypoints = resample_pose_sequence(user_keypoints, num_frames)
    pro_keypoints = resample_pose_sequence(pro_keypoints, num_frames)
    
    # Apply time warping to align pro motion with user motion
    pro_keypoints = time_warp_pro_video(user_keypoints, pro_keypoints)
    
    if DEBUG:
        logger.info(f"After processing - User: {user_keypoints.shape}, Pro: {pro_keypoints.shape}")

<<<<<<< HEAD
    # Verify shapes match
    assert user_keypoints.shape == pro_keypoints.shape, \
        f"Shape mismatch after processing: User {user_keypoints.shape}, Pro {pro_keypoints.shape}"

    # Save processed pro keypoints for reference
    raw_keypoints_dir = pjoin(job_output_dir, OUTPUT_FOLDER_RAW_KEYPOINTS)
    os.makedirs(raw_keypoints_dir, exist_ok=True)
    output_pro_3D_npy_path = pjoin(raw_keypoints_dir, KEYPOINTS_FILE_3D_PRO)
    np.save(output_pro_3D_npy_path, pro_keypoints)
=======
    # Resample the longer sequence to match the shorter one
    user_keypoints_npy = resample_pose_sequence(user_keypoints_npy, num_frames)
    pro_keypoints_npy = resample_pose_sequence(pro_keypoints_npy, num_frames)
    if DEBUG: logger.info(f"\nUser keypoints shape after crop/resample: {user_keypoints_npy.shape}")
    if DEBUG: logger.info(f"Professional keypoints shape after crop/resample: {pro_keypoints_npy.shape}")


    pro_keypoints_npy = time_warp_pro_video(user_keypoints_npy, pro_keypoints_npy)
    if DEBUG: logger.info(f"User keypoints shape after time warp: {user_keypoints_npy.shape}")
    if DEBUG: logger.info(f"Professional keypoints shape after time warp: {pro_keypoints_npy.shape}")

    # ------------------------------------------------------------------------------------------------
    # ------------------------------------------------------------------------------------------------

    assert (user_keypoints_npy.shape == pro_keypoints_npy.shape), \
        f"User and professional keypoints must have the same shape after cropping & resampling. Got user: {user_keypoints_npy.shape}, pro: {pro_keypoints_npy.shape}"
    num_frames = user_keypoints_npy.shape[0]

    # Save a copy of the professional keypoints for reference
    # Note: output_dir points to the 'pose' directory, but we need to save to the job root's raw_keypoints directory
    job_output_dir = os.path.dirname(output_dir)  # Go up one level from 'pose' to job output root
    raw_keypoints_dir = pjoin(job_output_dir, OUTPUT_FOLDER_RAW_KEYPOINTS)
    os.makedirs(raw_keypoints_dir, exist_ok=True)
    output_pro_3D_npy_path = pjoin(raw_keypoints_dir, KEYPOINTS_FILE_3D_PRO)
    np.save(output_pro_3D_npy_path, pro_keypoints_npy)
    if DEBUG: logger.info(f"Professional 3D keypoints saved to {output_pro_3D_npy_path}, with shape {pro_keypoints_npy.shape}")
>>>>>>> 4e440cc7

    # Generate visualizations for each frame
    for frame_id in tqdm(range(num_frames), desc="Creating 3D pose images", unit="frame"):
        fig = plt.figure(figsize=(9.6, 5.4))
<<<<<<< HEAD
        ax = plt.subplot(111, projection='3d')
        
        user_frame = user_keypoints[frame_id]
        pro_frame = pro_keypoints[frame_id]
        
        # Calculate angle adjustment on first frame
        if frame_id == 0:
            user_angle = get_stance_angle(user_frame, USE_BODY_PART)
            pro_angle = get_stance_angle(pro_frame, USE_BODY_PART)
            angle_adjustment = user_angle - pro_angle
            
            if DEBUG:
                logger.info(f"Angle {USE_BODY_PART} - User: {user_angle:.2f}°, Pro: {pro_angle:.2f}°")
                logger.info(f"Applied angle adjustment: {int(angle_adjustment)}°")
        
        # Create overlay visualization
        create_pose_overlay_image(
            data1=user_frame,
            data2=pro_frame,
            ax=ax,
            angle_adjustment=angle_adjustment,
            use_body_part=USE_BODY_PART,
            show_hip_reference_line=False
        )
        
        # Save frame
        output_path = pjoin(output_dir, f"{frame_id:04d}_3D.png")
        plt.savefig(output_path, dpi=200, format='png', bbox_inches='tight')
=======
        gs = gridspec.GridSpec(1, 1)
        gs.update(wspace=-0.00, hspace=0.05)
        ax = plt.subplot(gs[0], projection='3d')

        user_keypoints_this_frame = user_keypoints_npy[frame_id]

        if pro_keypoints_npy is None:
            show3Dpose(user_keypoints_this_frame, ax)
        else:
            pro_keypoints_this_frame = pro_keypoints_npy[frame_id]
            if frame_id == 0:
                # On the first frame, find the difference between the user and pro stance angle
                user_angle = get_stance_angle(user_keypoints_this_frame, USE_BODY_PART)
                pro_angle = get_stance_angle(pro_keypoints_this_frame, USE_BODY_PART)
                angle_adjustment = user_angle - pro_angle
                if DEBUG:
                    logger.info(f"user_3d_keypoints shape: {user_keypoints_this_frame.shape}")
                    logger.info(f"pro_keypoints_std shape: {pro_keypoints_this_frame.shape}")
                    logger.info(f"Angle between {USE_BODY_PART} in first frame of USER VIDEO: {user_angle:.2f} degrees")
                    logger.info(f"Angle between {USE_BODY_PART} in first frame of PROFESSIONAL VIDEO: {pro_angle:.2f} degrees")
                    logger.info(f"Angle adjustment: {int(angle_adjustment)}")
            # Create the pose overlay image with the user and pro keypoints
            create_pose_overlay_image(
                data1 = user_keypoints_this_frame, 
                data2 = pro_keypoints_this_frame, 
                ax = ax, 
                angle_adjustment = angle_adjustment,  
                use_body_part = USE_BODY_PART,
                show_hip_reference_line = False
            )

        # Save this 3D pose image
        output_path_3D_this_frame = pjoin(output_dir_3D, f"{frame_id:04d}_3D.png")
        plt.savefig(output_path_3D_this_frame, dpi=200, format='png', bbox_inches='tight')
>>>>>>> 4e440cc7
        plt.close(fig)


def remove_images_before_motion_start(pose_img_dir, delete_before_idx = 0):
    """ Remove pose2D images before the specified index in the output directory.
    
    Args:
        dir_type (str): Type of directory to remove images from ('2D' or '3D').
        delete_before_idx (int): Index before which images should be deleted.
    """
    print(f"Removing pose2D images before index {delete_before_idx} in directory: {pose_img_dir}")
    if os.path.exists(pose_img_dir):
        pose2d_imgs = sorted([f for f in os.listdir(pose_img_dir) if f.endswith('.png')])
        # Remove images before user_start
        for i, fname in enumerate(pose2d_imgs):
            if i < delete_before_idx:
                try:
                    os.remove(pjoin(pose_img_dir, fname))
                    if DEBUG:
                        logger.info(f"Removed pose2D frame: {fname}")
                except Exception as e:
                    logger.info(f"Error removing {fname}: {e}")
    else:
        logger.error(f"Directory {pose_img_dir} does not exist. No images to remove.")


def find_motion_start(keypoints: np.ndarray, is_lefty: bool = True, min_pct_change: float = 3) -> int:
    """Find the first frame where the distance between the front foot and sacrum (index 0)
    changes by more than min_pct_change percent relative to the distance in the first frame, using only the z direction.

    Args:
        keypoints (np.ndarray): Shape (n_frames, 17, 3)
        is_lefty (bool): If True, use left foot (index 6) as front foot; else right foot (index 3).
        min_pct_change (float): Minimum relative decrease (as percent) to count as movement.

    Returns:
        int: Index of the first frame where movement is detected.
    """
    # Right Ankle is 3, Left Ankle is 6
    front_foot_idx = 3 if is_lefty else 6 
    sacrum_idx = 0

    if keypoints.ndim == 4:
        keypoints = keypoints[0]

    # Compute initial z distance in the first frame
    initial_dist = abs(keypoints[0, front_foot_idx, 2] - keypoints[0, sacrum_idx, 2])
    if initial_dist == 0:
        return 0  # Avoid division by zero

    for i in range(0, len(keypoints)):
        front_foot_z = keypoints[i, front_foot_idx, 2]
        sacrum_z = keypoints[i, sacrum_idx, 2]

        curr_dist = abs(front_foot_z - sacrum_z)
        pct_change = ((initial_dist - curr_dist) / initial_dist) * 100
        # if DEBUG: logger.info(f"Frame {i}: initial_dist = {initial_dist:.3f}, curr_dist = {curr_dist:.2f}, rel_decrease = {pct_change:.4f}")
        if pct_change > min_pct_change:
            return i
    return 0  # fallback: no movement detected


# -----------------------------------------------------------------------------------------------------------------------------
# ---------------------------------------------------  END OF BIG REFACTOR  ---------------------------------------------------
# -----------------------------------------------------------------------------------------------------------------------------


def get_frame_size(cap: cv2.VideoCapture) -> tuple:
    """Get the size of the first frame in the video capture.
    
    Args:
        cap (cv2.VideoCapture): OpenCV video capture object.

    Returns:
        tuple: Size of the first frame as (height, width).
    """
    width = int(cap.get(cv2.CAP_PROP_FRAME_WIDTH))
    height = int(cap.get(cv2.CAP_PROP_FRAME_HEIGHT))
    return (height, width, 3)  # Assuming 3 channels (RGB)


def create_2D_images(cap: cv2.VideoCapture, keypoints: np.ndarray, output_dir_2D: str, is_lefty: bool) -> str:
<<<<<<< HEAD
    """Create 2D pose images from the keypoints and save them to the specified output directory.
    
    Args:
        cap (cv2.VideoCapture): OpenCV video capture object for the input video.
        keypoints (np.ndarray): 2D keypoints array of shape (n_person, n_frames, 17, 3), 
                                where the last dimension contains (x, y, confidence).
        output_dir_2D (str): Directory to save the 2D pose images.
        is_lefty (bool): If True, mark left foot (index 6) as front foot; else right foot (index 3).
=======
    # output_dir_2D = pjoin(output_dir, 'pose2D')
    # os.makedirs(output_dir_2D, exist_ok=True)
>>>>>>> 4e440cc7

    Returns:
        str: Path to the output directory containing the 2D pose images.    
    """
    n_frames = keypoints.shape[1]  
    logger.info(f"Total number of frames in the video: {n_frames} ({keypoints.shape = }")
    logger.info('\n\nGenerating 2D pose images...')
    for i in tqdm(range(n_frames)):
        is_valid, img = cap.read()
        if not is_valid:
            continue
        keypoints_2D_this_frame = keypoints[0][i]
        image_w_keypoints = show2Dpose(keypoints_2D_this_frame, copy.deepcopy(img), is_lefty=is_lefty)
        output_path_img_2D = pjoin(output_dir_2D, f"{i:04d}_2D.png")
        cv2.imwrite(output_path_img_2D, image_w_keypoints)

    return output_dir_2D



def get_stance_angle(data: np.ndarray, use_body_part: str = "feet") -> float:
    """
    Get the angle between the left and right ankles, hips, or shoulders from the 3D pose data.

    Args:
        data (np.ndarray): 3D pose data for a single frame, expected shape (17, 3), where the 2nd dimension contains x, y, z coordinates.
        use_part (str): Which body part to use for angle calculation: "feet", "hips", or "shoulders".

    Returns:
        float: Angle in degrees between the specified keypoints.
    """
    if use_body_part == "hips":
        left = data[1][:2]
        right = data[4][:2]
    elif use_body_part == "shoulders":
        left = data[14][:2]
        right = data[11][:2]
    else:  # Default to "feet"
        left = data[6][:2]
        right = data[3][:2]

    # logger.info(f"\n[DEBUG] get_stance_angle() - left: {left}, right: {right}, use_body_part: {use_body_part}\n")
    assert len(left) == 2 and len(right) == 2, f"Expected left and right to have length 2, got {len(left)} and {len(right)}"

    return find_angle(right, left)


def create_pose_overlay_image(
    data1: np.ndarray, data2: np.ndarray, ax: matplotlib.axis,
    angle_adjustment: float = 0.0, use_body_part: str = "feet",
    show_hip_reference_line: bool = False
) -> str:
    """Create a single image with 3D pose keypoints from data1 and data2 overlaid on the same axis.
    Both data1 and data2 are standardized before plotting.

    Args:
        data1 (np.ndarray): 3D pose data for the user, expected shape (17, 3).
        data2 (np.ndarray): 3D pose data for the professional, expected shape (17, 3).
        ax: Matplotlib 3D axis to plot on.
        angle_adjustment (float): Angle adjustment in degrees to align the pro pose with the user pose.
        use_body_part (str): Which body part to use for angle calculation: "feet", "hips", or "shoulders".
        show_hip_reference_line (bool): Whether to draw reference lines for the hip angles. Default is False.
    
    Returns:
        str: Path to the saved overlay image.
        
    """
    # Rotate the pro pose to align with the user pose based on the angle adjustment from the first frame
    # logger.info(f"[ DEBUG create_pose_overlay_image() ], {data1.shape =}, {data2.shape =}, {angle_adjustment = }, {use_body_part = }, {data1.dtype = }, {data2.dtype = }")
    data2 = rotate_along_z(data2, angle_adjustment)

    # Recenter both poses on their left ankles
    # 6 is left ankle, 0 is sacrum (middle of hips)
    keypoint_in_center = 0
    data1 = recenter_on_joint(data1, keypoint_in_center) 
    data2 = recenter_on_joint(data2, keypoint_in_center)
    
    d1_angle = get_stance_angle(data1, use_body_part)
    d2_angle = get_stance_angle(data2, use_body_part)
    # if DEBUG: logger.info("\nuser stance angle =", int(d1_angle))
    # if DEBUG: logger.info("pro  stance angle =", int(d2_angle))

    if show_hip_reference_line:
        draw_reference_angle_line(ax, d1_angle, color='blue', linewidth=2)
        draw_reference_angle_line(ax, d2_angle, color='green', linewidth=2)

    # Visualize the aligned poses
    # Plot the user on top of the pro pose
    show3Dpose(data2, ax, color='blk')
    show3Dpose(data1, ax, color='R')
    return None


def draw_reference_angle_line(ax, angle_degrees, color='k', linewidth=2) -> None:
    """
    Draws a line in 3D space at z=0 from one edge of a box (x,y in [-1,1]) through (0,0,0)
    at the specified angle (degrees, counterclockwise from x-axis).

    Args:
        ax: Matplotlib 3D axis.
        angle_degrees (float): Angle in degrees (0 = along +x axis, 90 = along +y axis).
        color (str): Line color.
        linewidth (int): Line width.
    """
    theta = np.deg2rad(angle_degrees)
    # Direction vector
    dx = np.cos(theta)
    dy = np.sin(theta)

    # Find intersection with box edge (x or y = ±1)
    # Parametric: (x, y) = t*(dx, dy), find t so x or y hits ±1
    t_x = np.inf if dx == 0 else 1.0 / abs(dx)
    t_y = np.inf if dy == 0 else 1.0 / abs(dy)
    t = min(t_x, t_y)

    # Endpoints: from -t to +t (so line goes edge-to-edge)
    x0, y0 = -dx * t, -dy * t
    x1, y1 = dx * t, dy * t

    # Clip to box [-1,1]
    def clip(val):
        return max(-1, min(1, val))

    # If the line is not axis-aligned, the above will work.
    # But for completeness, clip both endpoints to the box.
    x0, y0 = clip(x0), clip(y0)
    x1, y1 = clip(x1), clip(y1)
    ax.plot([x0, x1], [y0, y1], [0, 0], color=color, linewidth=linewidth, alpha=0.5)



def standardize_3d_keypoints(keypoints: np.ndarray, apply_rotation: bool = True) -> np.ndarray:
    """
    Standardizes 3D keypoints by transforming them from camera coordinates to world coordinates,
    shifting them so that the minimum z value is at zero (ground level), and normalizing 
    them so that the largest value is 1.

    Args:
        keypoints (np.ndarray): 3D keypoints of shape (N, 17, 3) where N is the number of frames.
        apply_rotation (bool): Whether to apply a rotation transformation to the keypoints. 
            Should be False when standardizing the PRO PLAYER keypoints.
        
    Returns:
        np.ndarray: Standardized 3D keypoints of shape (N, 17, 3).
    """
    if apply_rotation:
        # Define a quaternion rotation (from model or calibration)
        rot = [0.1407056450843811, -0.1500701755285263, -0.755240797996521, 0.6223280429840088]
    else:
        # Professional keypoints are already in world coordinates, no rotation needed
        rot = [0.0, 0.0, 0.0, 0.0]

    # Transform the keypoints from camera coordinates to world coordinates using the rotation
    rot = np.array(rot, dtype='float32')
    keypoints = camera_to_world(keypoints, R=rot, t=0)
    
    # Shift all keypoints so that the minimum z value is at zero (ground level)
    keypoints[:, 2] -= np.min(keypoints[:, 2])
    
    # Normalize keypoints to be between 0 and 1 (scaling for visualization/consistency)
    max_value = np.max(keypoints)
    keypoints /= max_value
    return keypoints


def generate_output_combined_frames(output_dir_2D: str, output_dir_3D: str, output_dir_combined: str) -> None:
    """Generate a demo video showing 2D input and 3D reconstruction side by side."""
    logger.info('\n\nGenerating demo video frames...')
    
    # Efficient batch processing for demo video generation
    # Accept both *_2D.png and *.png for 2D images (for compatibility)
    image_2d_paths = sorted(glob.glob(pjoin(output_dir_2D, '*_2D.png')))
    if not image_2d_paths:
        image_2d_paths = sorted(glob.glob(pjoin(output_dir_2D, '*.png')))
    image_3d_paths = sorted(glob.glob(pjoin(output_dir_3D, '*.png')))

    n_frames = min(len(image_2d_paths), len(image_3d_paths))
    if n_frames == 0:
        logger.info("No frames found for demo video generation.")
        return

    logger.info('\n\nGenerating demo...')
    # output_dir_pose = pjoin(output_dir, 'pose')
    # os.makedirs(output_dir_pose, exist_ok=True)

    FONT_SIZE = 12
    for i in tqdm(range(n_frames), desc="Generating output video frames", unit="frame"):
        img2d = plt.imread(image_2d_paths[i])
        img3d = plt.imread(image_3d_paths[i])
        # Only crop 2D if it is wider than tall (avoid empty images)
        if img2d.shape[1] > img2d.shape[0]:
            edge2d = (img2d.shape[1] - img2d.shape[0]) // 2
            img2d = img2d[:, edge2d:img2d.shape[1] - edge2d]
        # Defensive: if after crop, shape is invalid, skip crop
        if img2d.shape[0] == 0 or img2d.shape[1] == 0:
            img2d = plt.imread(image_2d_paths[i])
        # Crop 3D as before
        edge3d = 130
        if img3d.shape[0] > 2 * edge3d and img3d.shape[1] > 2 * edge3d:
            img3d = img3d[edge3d:img3d.shape[0] - edge3d, edge3d:img3d.shape[1] - edge3d]

        fig, axs = plt.subplots(1, 2, figsize=(15.0, 5.4))
        # Remove axes for both
        for ax in axs:
            ax.set_xticks([])
            ax.set_yticks([])
            ax.axis('off')
        axs[0].imshow(img2d)
        axs[0].set_title("Input", fontsize=FONT_SIZE)
        axs[1].imshow(img3d)
        axs[1].set_title("Reconstruction", fontsize=FONT_SIZE)
        plt.subplots_adjust(top=1, bottom=0, right=1, left=0, hspace=0, wspace=0)
        plt.margins(0, 0)
        output_path_pose_thisimg = pjoin(output_dir_combined, f"{i:04d}_pose.png")
        fig.savefig(output_path_pose_thisimg, dpi=200, bbox_inches='tight')
        plt.close(fig)



def img2video(video_path: str, input_frames_dir: str) -> str:
    """Converts a sequence of pose images into a video.

    Args:
        video_path (str): Path to the original input video (used for FPS and naming).
        input_frames_dir (str): Directory containing the 'pose' subdirectory with PNG frames.

    Raises:
        FileNotFoundError: If the 'pose' directory does not exist.
        FileNotFoundError: If no PNG frames are found in the 'pose' directory.
        ValueError: If the first pose image cannot be read.

    Returns:
        str: Path to the generated output video file (a .mp4 file).
    """
    import logging
    logger = logging.getLogger(__name__)
    video_name = video_path.split('/')[-1].split('.')[0]
    cap = cv2.VideoCapture(video_path)
    fps = cap.get(cv2.CAP_PROP_FPS)
    if not fps or np.isnan(fps):
        fps = 25  # fallback default
    cap.release()

    pose_filenames = sorted(glob.glob(pjoin(input_frames_dir, '*.png')))
    if not pose_filenames:
        logger.error(f"No pose PNG frames found in {input_frames_dir}")
        raise FileNotFoundError(f"No pose PNG frames found in {input_frames_dir}")
    
    img = cv2.imread(pose_filenames[0])
    if img is None:
        logger.error(f"Failed to read first pose image: {pose_filenames[0]}")
        raise ValueError(f"Failed to read first pose image: {pose_filenames[0]}")
    else:
        size = (img.shape[1], img.shape[0])

    output_video_name = video_name.replace("input", "output")
    output_path = pjoin(input_frames_dir, output_video_name + '.mp4')
    logger.info(f"Writing output video to: {output_path}")

    fourcc = cv2.VideoWriter_fourcc(*"mp4v")
    videoWrite = cv2.VideoWriter(output_path, fourcc, fps, size)

    for name in pose_filenames:
        img = cv2.imread(name)
        if img is None:
            logger.warning(f"Failed to read pose image: {name}, skipping.")
            continue
        # Ensure the frame size matches the video size
        if (img.shape[1], img.shape[0]) != size:
            img = cv2.resize(img, size)
        videoWrite.write(img)

    videoWrite.release()
    logger.info(f"Video writing complete: {output_path}")
    return output_path


def showimage(ax, img):
    ax.set_xticks([])
    ax.set_yticks([]) 
    plt.axis('off')
    ax.imshow(img)


def resample(n_frames, target_frames):
    even = np.linspace(0, n_frames, num=target_frames, endpoint=False)
    result = np.floor(even)
    result = np.clip(result, a_min=0, a_max=n_frames - 1).astype(np.uint32)
    return result



def turn_into_clips(keypoints, target_frames):
    clips = []
    n_frames = keypoints.shape[1]
    downsample = None
    if n_frames <= target_frames:
        new_indices = resample(n_frames, target_frames)
        clips.append(keypoints[:, new_indices, ...])
        downsample = np.unique(new_indices, return_index=True)[1]
    else:
        for start_idx in range(0, n_frames, target_frames):
            keypoints_clip = keypoints[:, start_idx:start_idx + target_frames, ...]
            clip_length = keypoints_clip.shape[1]
            if clip_length != target_frames:
                new_indices = resample(clip_length, target_frames)
                clips.append(keypoints_clip[:, new_indices, ...])
                downsample = np.unique(new_indices, return_index=True)[1]
            else:
                clips.append(keypoints_clip)
        if downsample is None:
            # If all clips are full length, set downsample to default (all indices)
            downsample = np.arange(target_frames)
    return clips, downsample

def turn_into_h36m(keypoints):
    new_keypoints = np.zeros_like(keypoints)
    new_keypoints[..., 0, :] = (keypoints[..., 11, :] + keypoints[..., 12, :]) * 0.5
    new_keypoints[..., 1, :] = keypoints[..., 11, :]
    new_keypoints[..., 2, :] = keypoints[..., 13, :]
    new_keypoints[..., 3, :] = keypoints[..., 15, :]
    new_keypoints[..., 4, :] = keypoints[..., 12, :]
    new_keypoints[..., 5, :] = keypoints[..., 14, :]
    new_keypoints[..., 6, :] = keypoints[..., 16, :]
    new_keypoints[..., 8, :] = (keypoints[..., 5, :] + keypoints[..., 6, :]) * 0.5
    new_keypoints[..., 7, :] = (new_keypoints[..., 0, :] + new_keypoints[..., 8, :]) * 0.5
    new_keypoints[..., 9, :] = keypoints[..., 0, :]
    new_keypoints[..., 10, :] = (keypoints[..., 1, :] + keypoints[..., 2, :]) * 0.5
    new_keypoints[..., 11, :] = keypoints[..., 6, :]
    new_keypoints[..., 12, :] = keypoints[..., 8, :]
    new_keypoints[..., 13, :] = keypoints[..., 10, :]
    new_keypoints[..., 14, :] = keypoints[..., 5, :]
    new_keypoints[..., 15, :] = keypoints[..., 7, :]
    new_keypoints[..., 16, :] = keypoints[..., 9, :]

    return new_keypoints


def flip_data(data, left_joints=[1, 2, 3, 14, 15, 16], right_joints=[4, 5, 6, 11, 12, 13]):
    """
    data: [N, F, 17, D] or [F, 17, D]
    """
    flipped_data = copy.deepcopy(data)
    flipped_data[..., 0] *= -1  # flip x of all joints
    flipped_data[..., left_joints + right_joints, :] = flipped_data[..., right_joints + left_joints, :]  # Change orders
    return flipped_data


def get_pytorch_device():
    if torch.cuda.is_available():
        return torch.device("cuda")
    elif torch.backends.mps.is_available():
        return torch.device("mps")
    else:
        return torch.device("cpu")
    

def rotate_along_z(kpts: np.ndarray, degrees: float) -> np.ndarray:
    """
    Rotates a set of 3D keypoints around the Z-axis.

    Parameters:
        kpts (np.ndarray): Array of shape (17, 3) containing [x, y, z] keypoints.
        degrees (float): Angle in degrees to rotate around the Z-axis.

    Returns:
        np.ndarray: Rotated keypoints of shape (17, 3).
    """
    assert kpts.shape == (17, 3), "Input must be of shape (17, 3)"

    radians = np.deg2rad(degrees)
    cos_theta = np.cos(radians)
    sin_theta = np.sin(radians)

    # Rotation matrix for Z-axis
    Rz = np.array([
        [cos_theta, -sin_theta, 0],
        [sin_theta,  cos_theta, 0],
        [0,               0,    1]
    ])

    # Rotate each point
    rotated_kpts = kpts @ Rz.T  # matrix multiply (17x3) x (3x3).T = (17x3)

    return rotated_kpts


def recenter_on_joint(pose: np.ndarray, keypoint_idx: int = 6, target_xyz=(0.0, 0.0, 0.0)):
    """
    Recenter a pose so that the specified ankle joint moves to the given target coordinates.

    Parameters:
    - pose (np.ndarray): Shape (17, 3) containing joint coordinates
    - keypoint_idx (int): Index of the ankle joint (6 for left ankle, 3 for right ankle)
    - target_xyz (tuple): The target (x, y, z) coordinates to move the ankle to

    Returns:
    - np.ndarray: Recentered pose
    """
    keypoint_xyz = pose[keypoint_idx:keypoint_idx+1, :]  # shape (1, 3)
    target = np.array(target_xyz)  # shape (3,)
    return pose - keypoint_xyz + target


def find_angle(coord1, coord2):
    """Finds the angle in degrees between the line segment connecting two 2D coordinates
    and the positive x-axis.

    Args:
        coord1 (tuple): A tuple representing the first (x, y) coordinate.
        coord2 (tuple): A tuple representing the second (x, y) coordinate.

    Returns:
        float: The angle in degrees. Returns None if the points are the same.
    """
    # logger.info(f"[ DEBUG find_angle() ], {coord1 = }")
    # logger.info(f"[ DEBUG find_angle() ], {coord2 = }")
    x1, y1 = coord1
    x2, y2 = coord2

    # if DEBUG: logger.info(f"[ DEBUG find_angle() ], {x1 = }, {y1 = }, {x2 = }, {y2 = }")
    dx = x2 - x1
    dy = y2 - y1

    if dx == 0 and dy == 0:
        return None  # Points are the same, angle is undefined

    angle = np.degrees(np.arctan2(dy, dx))
    if angle < 0:
        angle += 360
    return angle

if __name__ == "__main__":
    # Choose model size and config file to use:
    # 'xs', 's', 'b', 'l'

    MODEL_SIZE = 'xs'
    MODEL_CONFIG_PATH = "./configs/h36m/MotionAGFormer-xsmall.yaml"
    # MODEL_SIZE = 's'
    # MODEL_CONFIG_PATH = "./configs/h36m/MotionAGFormer-small.yaml"
    # MODEL_SIZE = 'b'
    # MODEL_CONFIG_PATH = "./configs/h36m/MotionAGFormer-base.yaml"
    # MODEL_SIZE = 'l'
    # MODEL_CONFIG_PATH = "./configs/h36m/MotionAGFormer-large.yaml"

    parser = argparse.ArgumentParser()
    parser.add_argument('--video', type=str, default='sample_video.mp4', help='input video')
    parser.add_argument('--gpu', type=str, default='0', help='input video')
    args = parser.parse_args()


    os.environ["CUDA_VISIBLE_DEVICES"] = args.gpu

    video_path = pjoin('.', 'demo', 'video', args.video)
    video_name = os.path.splitext(os.path.basename(video_path))[0]
    output_dir = pjoin('.', 'demo', 'output', video_name)

    device = get_pytorch_device()
    logger.info(f"Using device: {device}")
    
<<<<<<< HEAD
    get_pose2D(video_path, output_dir, device)
    # get_pose3D(video_path, output_dir, device, MODEL_SIZE, MODEL_CONFIG_PATH)
    img2video(video_path, output_dir)
    print('Generating demo successful!')
=======
    # get_pose2D(video_path, output_dir, device)
    # get_pose3D(video_path, output_dir, device, MODEL_SIZE, MODEL_CONFIG_PATH)
    # img2video(video_path, output_dir)
    # logger.info('Generating demo successful!')
>>>>>>> 4e440cc7
<|MERGE_RESOLUTION|>--- conflicted
+++ resolved
@@ -256,12 +256,6 @@
     model.load_state_dict(pre_dict['model'], strict=True)
     model.eval()
     if DEBUG: logger.info(f"MotionAGFormer model (version: {model_size}) sent to device: {device}, model object type: {type(model)}")
-<<<<<<< HEAD
-
-    # Load 2D keypoints
-    keypoints_2D_np = np.load(user_2d_kpts_filepath, allow_pickle=True)
-    clips, downsample = turn_into_clips(keypoints=keypoints_2D_np, target_frames=args['n_frames'])
-=======
 
     # if not os.path.exists(user_2d_kpts_filepath):
     #     # Use glob to find all files in all subdirectories of BACKEND_API_DIR_ROOT that match the basename of user_2d_kpts_filepath
@@ -274,26 +268,12 @@
     # Load 2D keypoints
     keypoints = np.load(user_2d_kpts_filepath, allow_pickle=True)
     clips, downsample = turn_into_clips(keypoints=keypoints, target_frames=args['n_frames'])
->>>>>>> 4e440cc7
 
     # Infer video length from keypoints shape
     cap = cv2.VideoCapture(video_path)
     img_size_h_w = get_frame_size(cap)
-<<<<<<< HEAD
-    num_frames = keypoints_2D_np.shape[1]
-    cap.release()
-
-    # Initialize empty output 3D keypoints array to have same length (number of video frames) as 2D keypoints array
-    user_output_3d_keypoints = np.empty((num_frames, 17, 3))
-
-    # Dummy image size (should match normalization in training)
-    # If you have original image size, use it. Here we use 256x256 as fallback.
-    print('\nGenerating 2D pose image...')
-    create_2D_images(cap, keypoints, output_dir)
-=======
     num_frames = keypoints.shape[1]
     cap.release()
->>>>>>> 4e440cc7
 
     user_output_3d_keypoints = np.empty((num_frames, 17, 3))
     idx = 0
@@ -318,17 +298,9 @@
                 user_output_3d_keypoints[idx] = standardize_3d_keypoints(post_out)
                 idx += 1
 
-<<<<<<< HEAD
-    np.save(output_keypoints_path, user_output_3d_keypoints)
-
-    cap.release()
-    return output_3D_npy
-
-=======
     # output_3D_npy = pjoin(output_dir, OUTPUT_FOLDER_RAW_KEYPOINTS, KEYPOINTS_FILE_3D_USER)
     # np.save(output_3D_npy, user_output_3d_keypoints)
     np.save(output_keypoints_path, user_output_3d_keypoints)
->>>>>>> 4e440cc7
 
     if DEBUG: logger.info(f"3D keypoints saved to {output_keypoints_path}, with shape {user_output_3d_keypoints.shape}")
 
@@ -343,32 +315,14 @@
     """Create 3D pose frame visualizations comparing user and professional keypoints.
 
     Args:
-<<<<<<< HEAD
-        user_3d_keypoints_filepath (str): Path to numpy array of user's 3D keypoints (N, 17, 3).
-        output_dir (str): Directory to save the visualization images.
-        pro_keypoints_filepath (str, optional): Path to professional keypoints for comparison.
-=======
         user_3d_keypoints (str): Path to a numpy array of shape (N, 17, 3) containing the 3D keypoints for 17 body points and N frames of the user's input video.
         output_dir (str): Output directory to save the images.
         pro_keypoints_filepath (str, optional): Path to the professional keypoints file (for debug/logging).
->>>>>>> 4e440cc7
         is_lefty (bool): If True, flip the professional keypoints horizontally.
     """
     USE_BODY_PART = "hips"  # Options: "feet", "shoulders", "hips"
     MVMT_PCT_THRESHOLD = 4
     angle_adjustment = 0.0
-<<<<<<< HEAD
-
-    user_keypoints = load_npy_file(user_3d_keypoints_filepath)
-    pro_keypoints = load_npy_file(pro_keypoints_filepath)
-    
-    # Flip pro keypoints if needed to match left-handed users to right-handed pro players
-    if is_lefty:
-        pro_keypoints = flip_data(pro_keypoints)
-
-    # Standardize pro keypoints
-    pro_keypoints = np.array([standardize_3d_keypoints(frame, apply_rotation=False) for frame in pro_keypoints])
-=======
     # USE_BODY_PART = "feet"
     # USE_BODY_PART = "shoulders"
     USE_BODY_PART = "hips"
@@ -409,47 +363,11 @@
     job_output_dir = os.path.dirname(output_dir)  # Go up one level from 'pose' to job output root
     pose2d_dir = pjoin(job_output_dir, 'pose2D')
     remove_images_before_motion_start(pose2d_dir, user_start)
->>>>>>> 4e440cc7
-
-    if DEBUG:
-        logger.info(f"User keypoints: {user_keypoints.shape}, dtype: {user_keypoints.dtype}")
-        logger.info(f"Pro keypoints: {pro_keypoints.shape}, dtype: {pro_keypoints.dtype}")
-
-    # Find motion start for both user and pro, then crop sequences
-    user_start = find_motion_start(user_keypoints, is_lefty=is_lefty, min_pct_change=MVMT_PCT_THRESHOLD)
-    pro_start = find_motion_start(pro_keypoints, is_lefty=is_lefty, min_pct_change=MVMT_PCT_THRESHOLD)
-    user_keypoints = user_keypoints[user_start:]
-    pro_keypoints = pro_keypoints[pro_start:]
-    if DEBUG:
-        logger.info(f"Motion starts - User: frame {user_start}, Pro: frame {pro_start}")
-    
-    # Clean up 2D pose images that are before motion start
-    job_output_dir = os.path.dirname(output_dir)
-    pose2d_dir = pjoin(job_output_dir, 'pose2D')
-    remove_images_before_motion_start(pose2d_dir, user_start)
-
-    # Make both sequences the same length
-    num_frames = min(user_keypoints.shape[0], pro_keypoints.shape[0])
-    user_keypoints = resample_pose_sequence(user_keypoints, num_frames)
-    pro_keypoints = resample_pose_sequence(pro_keypoints, num_frames)
-    
-    # Apply time warping to align pro motion with user motion
-    pro_keypoints = time_warp_pro_video(user_keypoints, pro_keypoints)
-    
-    if DEBUG:
-        logger.info(f"After processing - User: {user_keypoints.shape}, Pro: {pro_keypoints.shape}")
-
-<<<<<<< HEAD
+
     # Verify shapes match
     assert user_keypoints.shape == pro_keypoints.shape, \
         f"Shape mismatch after processing: User {user_keypoints.shape}, Pro {pro_keypoints.shape}"
 
-    # Save processed pro keypoints for reference
-    raw_keypoints_dir = pjoin(job_output_dir, OUTPUT_FOLDER_RAW_KEYPOINTS)
-    os.makedirs(raw_keypoints_dir, exist_ok=True)
-    output_pro_3D_npy_path = pjoin(raw_keypoints_dir, KEYPOINTS_FILE_3D_PRO)
-    np.save(output_pro_3D_npy_path, pro_keypoints)
-=======
     # Resample the longer sequence to match the shorter one
     user_keypoints_npy = resample_pose_sequence(user_keypoints_npy, num_frames)
     pro_keypoints_npy = resample_pose_sequence(pro_keypoints_npy, num_frames)
@@ -476,41 +394,10 @@
     output_pro_3D_npy_path = pjoin(raw_keypoints_dir, KEYPOINTS_FILE_3D_PRO)
     np.save(output_pro_3D_npy_path, pro_keypoints_npy)
     if DEBUG: logger.info(f"Professional 3D keypoints saved to {output_pro_3D_npy_path}, with shape {pro_keypoints_npy.shape}")
->>>>>>> 4e440cc7
 
     # Generate visualizations for each frame
     for frame_id in tqdm(range(num_frames), desc="Creating 3D pose images", unit="frame"):
         fig = plt.figure(figsize=(9.6, 5.4))
-<<<<<<< HEAD
-        ax = plt.subplot(111, projection='3d')
-        
-        user_frame = user_keypoints[frame_id]
-        pro_frame = pro_keypoints[frame_id]
-        
-        # Calculate angle adjustment on first frame
-        if frame_id == 0:
-            user_angle = get_stance_angle(user_frame, USE_BODY_PART)
-            pro_angle = get_stance_angle(pro_frame, USE_BODY_PART)
-            angle_adjustment = user_angle - pro_angle
-            
-            if DEBUG:
-                logger.info(f"Angle {USE_BODY_PART} - User: {user_angle:.2f}°, Pro: {pro_angle:.2f}°")
-                logger.info(f"Applied angle adjustment: {int(angle_adjustment)}°")
-        
-        # Create overlay visualization
-        create_pose_overlay_image(
-            data1=user_frame,
-            data2=pro_frame,
-            ax=ax,
-            angle_adjustment=angle_adjustment,
-            use_body_part=USE_BODY_PART,
-            show_hip_reference_line=False
-        )
-        
-        # Save frame
-        output_path = pjoin(output_dir, f"{frame_id:04d}_3D.png")
-        plt.savefig(output_path, dpi=200, format='png', bbox_inches='tight')
-=======
         gs = gridspec.GridSpec(1, 1)
         gs.update(wspace=-0.00, hspace=0.05)
         ax = plt.subplot(gs[0], projection='3d')
@@ -545,7 +432,6 @@
         # Save this 3D pose image
         output_path_3D_this_frame = pjoin(output_dir_3D, f"{frame_id:04d}_3D.png")
         plt.savefig(output_path_3D_this_frame, dpi=200, format='png', bbox_inches='tight')
->>>>>>> 4e440cc7
         plt.close(fig)
 
 
@@ -628,20 +514,9 @@
 
 
 def create_2D_images(cap: cv2.VideoCapture, keypoints: np.ndarray, output_dir_2D: str, is_lefty: bool) -> str:
-<<<<<<< HEAD
-    """Create 2D pose images from the keypoints and save them to the specified output directory.
-    
-    Args:
-        cap (cv2.VideoCapture): OpenCV video capture object for the input video.
-        keypoints (np.ndarray): 2D keypoints array of shape (n_person, n_frames, 17, 3), 
-                                where the last dimension contains (x, y, confidence).
-        output_dir_2D (str): Directory to save the 2D pose images.
-        is_lefty (bool): If True, mark left foot (index 6) as front foot; else right foot (index 3).
-=======
     # output_dir_2D = pjoin(output_dir, 'pose2D')
     # os.makedirs(output_dir_2D, exist_ok=True)
->>>>>>> 4e440cc7
-
+    """Create 2D pose images from keypoints and save them to the specified directory.
     Returns:
         str: Path to the output directory containing the 2D pose images.    
     """
@@ -1101,14 +976,7 @@
     device = get_pytorch_device()
     logger.info(f"Using device: {device}")
     
-<<<<<<< HEAD
-    get_pose2D(video_path, output_dir, device)
-    # get_pose3D(video_path, output_dir, device, MODEL_SIZE, MODEL_CONFIG_PATH)
-    img2video(video_path, output_dir)
-    print('Generating demo successful!')
-=======
     # get_pose2D(video_path, output_dir, device)
     # get_pose3D(video_path, output_dir, device, MODEL_SIZE, MODEL_CONFIG_PATH)
     # img2video(video_path, output_dir)
-    # logger.info('Generating demo successful!')
->>>>>>> 4e440cc7
+    # logger.info('Generating demo successful!')