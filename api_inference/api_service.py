

# --- Imports and Setup ---
from fastapi import FastAPI, Query, Request
from fastapi.responses import JSONResponse, Response
import os
import logging
import json
import boto3
import shutil
from inference import get_pose2D, get_pose3D, img2video, get_pytorch_device, get_or_download_checkpoint

logging.basicConfig(level=logging.INFO, format='%(asctime)s %(levelname)s %(message)s')
logger = logging.getLogger(__name__)

app = FastAPI()
s3_client = boto3.client('s3')

API_ROOT_DIR = os.path.dirname(os.path.abspath(__file__))

# --- Utility Functions ---
def is_s3_path(path: str) -> bool:
    return path.startswith("s3://")

def validate_video_extension(file_ext: str) -> bool:
    return file_ext.lower() in [".mp4", ".mov"]

def download_from_s3(s3_path: str, local_path: str) -> tuple:
    s3_path_no_prefix = s3_path[5:]
    bucket, key = s3_path_no_prefix.split('/', 1)
    try:
        logger.info(f"Downloading {s3_path} to {local_path}")
        s3_client.download_file(bucket, key, local_path)
        return bucket, key, None
    except Exception as e:
        logger.error(f"Failed to download from S3: {e}")
        return None, None, str(e)

def upload_to_s3(local_path: str, bucket: str, video_name: str) -> tuple:
    output_video_s3_key = f"tmp/{video_name}/{os.path.basename(local_path)}"
    try:
        logger.info(f"Uploading output video {local_path} to s3://{bucket}/{output_video_s3_key}")
        s3_client.upload_file(local_path, bucket, output_video_s3_key)
        logger.info(f"Uploaded {local_path} to s3://{bucket}/{output_video_s3_key}")
        output_video_s3_url = f"s3://{bucket}/{output_video_s3_key}"
        return output_video_s3_url, None
    except Exception as e:
        logger.error(f"Failed to upload output video to S3: {e}")
        return None, str(e)

def load_model_config(model_size: str, config_path: str) -> tuple:
    try:
        # Ensure config_path is absolute
        config_path_abs = config_path
        if not os.path.isabs(config_path):
            config_path_abs = os.path.abspath(os.path.join(API_ROOT_DIR, config_path))
        with open(config_path_abs, "r") as f:
            model_config_map = json.load(f)
        logger.info(f"Loaded model_config_map: {model_config_map}")
        model_config = model_config_map.get(model_size, model_config_map["b"])
        logger.info(f"Using model config: {model_config}")
        # If model_config is a relative path, make it absolute
        if not os.path.isabs(model_config):
            model_config = os.path.abspath(os.path.join(os.path.dirname(config_path_abs), model_config))
        return model_config, None
    except Exception as e:
        logger.error(f"Failed to load or parse model_config_map.json: {e}")
        return None, str(e)


def run_pipeline(input_path: str, output_dir: str, device: str, model_size: str, model_config: dict) -> tuple:
    """Runs the full processing pipeline consisting of 2D pose estimation, 3D pose estimation, and image-to-video conversion.
    
    Args:
        input_path (str): Path to the input data (e.g., images or video).
        output_dir (str): Directory where output files will be saved.
        device (str): Device to use for computation (e.g., 'cpu' or 'cuda').
        model_size (str): Size specification for the 3D pose estimation model.
        model_config (dict): Configuration dictionary for the 3D pose estimation model.
    Returns:
        tuple[str | None, str | None]: 
            - output_video_path (str | None): Path to the generated output video if successful, otherwise None.
            - error_message (str | None): Error message if the pipeline fails, otherwise None.
    """


    try:
        logger.info("Running get_pose2D...")
        logger.info(f"Input path: {input_path}, Output directory: {output_dir}, Device: {device}")
        get_pose2D(input_path, output_dir, device)
        
        logger.info("Running get_pose3D...")
        get_pose3D(input_path, output_dir, device, model_size, model_config)
        
        logger.info("Running img2video...")
        output_video_path = img2video(input_path, output_dir)
        return output_video_path, ""
    except Exception as e:
        logger.error(f"Pipeline failed: {e}")
        return "", str(e)

# --- Cleanup Utility ---
def clear_tmp_dir(dir_path):
    """Delete all files and folders in the given directory."""
    if os.path.exists(dir_path):
        for filename in os.listdir(dir_path):
            file_path = os.path.join(dir_path, filename)
            try:
                if os.path.isfile(file_path) or os.path.islink(file_path):
                    os.unlink(file_path)
                elif os.path.isdir(file_path):
                    shutil.rmtree(file_path)
            except Exception as e:
                logger.error(f'Failed to delete {file_path}. Reason: {e}')



# --- Main Endpoint ---
@app.post("/process_video/")
def process_video(
    file: str = Query(..., description="S3 path or local path to input video"),
    model_size: str = Query("xs", description="Model size: xs, s, b, l")
):
    """Process a video from an S3 path or local path using the specified model size.
    
    Args:
        file (str): S3 path or local path to the input video.
        model_size (str): Model size to use for processing (xs, s, b, l).

    Returns:
        JSONResponse: Contains the output video URL or local path.
    """
<<<<<<< HEAD
    return process_video_internal(file, model_size)


# --- Health Check Endpoint ---
@app.get("/")
def root():
    return {"message": "MotionAGFormer API is running."}

# --- SageMaker Required Endpoints ---
@app.get("/ping")
def ping():
    """Health check endpoint required by SageMaker."""
    try:
        # Basic health check - verify model config can be loaded
        config_path = os.path.join(os.path.dirname(__file__), "model_config_map.json")
        if os.path.exists(config_path):
            return Response(status_code=200)
        else:
            return Response(status_code=500)
    except Exception as e:
        logger.error(f"Health check failed: {e}")
        return Response(status_code=500)

@app.post("/invocations")
async def invocations(request: Request):
    """SageMaker inference endpoint."""
    try:
        # Parse request body
        body = await request.body()
        if request.headers.get("content-type") == "application/json":
            input_data = json.loads(body.decode())
        else:
            # Handle other content types if needed
            return JSONResponse(status_code=400, content={"error": "Content-Type must be application/json"})
        
        # Extract parameters from input data
        file = input_data.get("file")
        model_size = input_data.get("model_size", "xs")
        
        if not file:
            return JSONResponse(status_code=400, content={"error": "Missing required parameter: file"})
        
        # Process the video using the existing logic
        result = process_video_internal(file, model_size)
        return result
        
    except Exception as e:
        logger.error(f"Invocation failed: {e}")
        return JSONResponse(status_code=500, content={"error": str(e)})

def process_video_internal(file: str, model_size: str = "xs"):
    """Internal function to process video - extracted from the existing endpoint."""
    TMP_DIR = os.path.join(os.path.dirname(os.path.abspath(__file__)), "tmp_api")
=======
    TMP_DIR = os.path.join(API_ROOT_DIR, "tmp_api")
>>>>>>> b4e4c996
    os.makedirs(TMP_DIR, exist_ok=True)
    logger.info(f"Temporary directory for API: {TMP_DIR}")

    # --- Input Handling ---
    if is_s3_path(file):
        file_ext = os.path.splitext(file)[-1]
        if not validate_video_extension(file_ext):
            logger.warning(f"Unsupported file extension: {file_ext}")
            return JSONResponse(status_code=400, content={"error": "Only .mp4 and .mov files are supported."})

        input_path = os.path.join(TMP_DIR, os.path.basename(file))  
        bucket, key, err = download_from_s3(file, input_path)
        if err:
            return JSONResponse(status_code=500, content={"error": f"Failed to download from S3: {err}"})

        video_name = os.path.splitext(os.path.basename(input_path))[0]
    else:
        if not os.path.isfile(file):
            logger.error(f"Local file does not exist: {file}")
            return JSONResponse(status_code=400, content={"error": f"Local file does not exist: {file}"})

        input_path = file
        file_ext = os.path.splitext(input_path)[-1]
        if not validate_video_extension(file_ext):
            logger.warning(f"Unsupported file extension: {file_ext}")
            return JSONResponse(status_code=400, content={"error": "Only .mp4 and .mov files are supported."})

        video_name = os.path.splitext(os.path.basename(input_path))[0]
        bucket = "shadow-trainer-prod"  # Change as needed or make configurable

    output_dir = os.path.join(TMP_DIR, f"{video_name}_output")
    os.makedirs(output_dir, exist_ok=True)
    logger.info(f"Video name extracted: {video_name}")
    logger.info(f"Output directory: {output_dir}")

    # --- Model Config ---
    config_path = os.path.join(API_ROOT_DIR, "model_config_map.json")
    model_config, err = load_model_config(model_size, config_path)
    if err:
        return JSONResponse(status_code=500, content={"error": f"Failed to load model config: {err}"})
    
    device = get_pytorch_device()
    logger.info(f"Using device: {device}")

    # --- Run Pipeline ---
    logger.info(f"\nInput path: {input_path}\nOutput directory: {output_dir}, \nDevice: {device}")
    output_video_path, err = run_pipeline(input_path, output_dir, device, model_size, model_config)
    if err:
        return JSONResponse(status_code=500, content={"error": f"Pipeline failed: {err}"})

    # --- Output Handling ---
    output_video_s3_url = None
    if bucket:
        output_video_s3_url, err = upload_to_s3(output_video_path, bucket, video_name)
        if err:
            return JSONResponse(status_code=500, content={"error": f"Failed to upload output video to S3: {err}"})

    logger.info(f"Returning processed video: {output_video_path}")
    if output_video_s3_url:
        # clear_tmp_dir(TMP_DIR)
        return {"output_video_s3_url": output_video_s3_url,
                "output_video_local_path": output_video_path}
    else:
        return {"output_video_local_path": output_video_path}
<|MERGE_RESOLUTION|>--- conflicted
+++ resolved
@@ -130,7 +130,6 @@
     Returns:
         JSONResponse: Contains the output video URL or local path.
     """
-<<<<<<< HEAD
     return process_video_internal(file, model_size)
 
 
@@ -183,10 +182,8 @@
 
 def process_video_internal(file: str, model_size: str = "xs"):
     """Internal function to process video - extracted from the existing endpoint."""
-    TMP_DIR = os.path.join(os.path.dirname(os.path.abspath(__file__)), "tmp_api")
-=======
+    # TMP_DIR = os.path.join(os.path.dirname(os.path.abspath(__file__)), "tmp_api")
     TMP_DIR = os.path.join(API_ROOT_DIR, "tmp_api")
->>>>>>> b4e4c996
     os.makedirs(TMP_DIR, exist_ok=True)
     logger.info(f"Temporary directory for API: {TMP_DIR}")
 
